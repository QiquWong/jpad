package it.unina.daf.jpadcadsandbox;

import java.util.ArrayList;
import java.util.Arrays;
import java.util.Comparator;
import java.util.List;
import java.util.stream.Collectors;

import javax.measure.unit.SI;

import org.jscience.physics.amount.Amount;

import com.sun.javafx.image.impl.IntArgb.ToIntArgbPreConv;
import com.sun.xml.internal.bind.v2.runtime.unmarshaller.XsiNilLoader.Array;

import aircraft.Aircraft;
import aircraft.components.fuselage.Fuselage;
import aircraft.components.liftingSurface.LiftingSurface;
import aircraft.components.liftingSurface.airfoils.Airfoil;
import configuration.enumerations.ComponentEnum;
import it.unina.daf.jpadcad.occ.CADEdge;
import it.unina.daf.jpadcad.occ.CADFace;
import it.unina.daf.jpadcad.occ.CADGeomCurve3D;
import it.unina.daf.jpadcad.occ.CADSolid;
import it.unina.daf.jpadcad.occ.OCCEdge;
import it.unina.daf.jpadcad.occ.OCCGeomCurve3D;
import it.unina.daf.jpadcad.occ.OCCShape;
import it.unina.daf.jpadcad.occ.OCCShell;
import it.unina.daf.jpadcad.occ.OCCSolid;
import it.unina.daf.jpadcad.occ.OCCUtils;
import it.unina.daf.jpadcadsandbox.utils.AircraftUtils;
import it.unina.daf.jpadcadsandbox.utils.AircraftUtils.FileExtension;
import opencascade.BRepBuilderAPI_MakeSolid;
import opencascade.BRepBuilderAPI_Transform;
import opencascade.BRepFilletAPI_MakeFillet;
import opencascade.TopAbs_ShapeEnum;
import opencascade.TopExp_Explorer;
import opencascade.TopLoc_Location;
import opencascade.TopoDS;
import opencascade.TopoDS_Edge;
import opencascade.TopoDS_Shape;
import opencascade.TopoDS_Shell;
import opencascade.gp_Ax2;
import opencascade.gp_Dir;
import opencascade.gp_Pnt;
import opencascade.gp_Trsf;
import processing.core.PVector;
import standaloneutils.MyArrayUtils;
import standaloneutils.MyMathUtils;

public class Test25mds {

	public static void main(String[] args) {
		System.out.println("-------------------");
		System.out.println("JPADCADSandbox Test");
		System.out.println("-------------------");
		
<<<<<<< HEAD
		// Importing the aircraft and needed components
		Aircraft aircraft = AircraftUtils.importAircraft(args);			
		Fuselage fuselage = aircraft.getFuselage();		
		LiftingSurface wing = aircraft.getWing();
		
		// Getting needed variables
		double wingXApex = wing.getXApexConstructionAxes().doubleValue(SI.METER);
		double wingYApex = wing.getYApexConstructionAxes().doubleValue(SI.METER);
		double wingZApex = wing.getZApexConstructionAxes().doubleValue(SI.METER);
		double fuselageXApex = fuselage.getXApexConstructionAxes().doubleValue(SI.METER);
		double fuselageYApex = fuselage.getYApexConstructionAxes().doubleValue(SI.METER);
		double fuselageZApex = fuselage.getZApexConstructionAxes().doubleValue(SI.METER);
		double fuselageCylinderWidth = fuselage.getSectionCylinderWidth().doubleValue(SI.METER);
		
		double rootChord = wing.getChordsBreakPoints().get(0).doubleValue(SI.METER);
		double secondChord = wing.getChordAtYActual(fuselageCylinderWidth/2);
		
		Airfoil baseRootAirfoil = wing.getAirfoilList().get(0);
		
		// Creating points for the fairing profile
		List<double[]> rootAirfoil = AircraftUtils.populateCoordinateList(
				wingYApex, 
				baseRootAirfoil, 
				wing
=======
		// Import the aircraft
		Aircraft aircraft = AircraftUtils.importAircraft(args);
		Fuselage fuselage = aircraft.getFuselage();
		LiftingSurface canard = aircraft.getCanard();
		
		// Fairing parameters
		double frontLengthFactor = 1.25; // 0.75
		double backLengthFactor = 1.25;  // 0.75
		double sideSizeFactor = 0.75;    // 0.75
		
		double heigthAboveRootFactor = 0.10;
		double heigthAvoveMinimumFactor = 0.30;
		double heigthBelowMinimumFactor = 0.20;
		
		// Geometric data collection
		double liftingSurfaceXApex = canard.getXApexConstructionAxes().doubleValue(SI.METER);
		double liftingSurfaceYApex = canard.getYApexConstructionAxes().doubleValue(SI.METER);
		double liftingSurfaceZApex = canard.getZApexConstructionAxes().doubleValue(SI.METER);
		
		Airfoil baseAirfoil = canard.getLiftingSurfaceCreator().getAirfoilList().get(0);
		
		double rootAirfoilChord = canard.getLiftingSurfaceCreator().getChordAtYActual(liftingSurfaceYApex);
		double rootAirfoilThickness = baseAirfoil.getThicknessToChordRatio()*rootAirfoilChord;
		
		List<double[]> rootAirfoilPoints = AircraftUtils.populateCoordinateList(
				liftingSurfaceYApex, 
				baseAirfoil, 
				canard
>>>>>>> d1f71457
				);
				
		double[] topPointRoot = rootAirfoilPoints.stream()
					.max(Comparator.comparing(coord -> coord[2])).get();
		double[] leadingEdgeRoot = rootAirfoilPoints.stream()
					.min(Comparator.comparing(coord -> coord[0])).get();
		double[] trailingEdgeRoot = rootAirfoilPoints.stream()
					.max(Comparator.comparing(coord -> coord[0])).get();
		
		List<PVector> fuselageSideCurveMiddle = fuselage.getUniqueValuesYZSideRCurve(
				Amount.valueOf(topPointRoot[0], SI.METER));	
		List<PVector> fuselageSideCurveFront = fuselage.getUniqueValuesYZSideRCurve(
				Amount.valueOf(leadingEdgeRoot[0] - frontLengthFactor*rootAirfoilChord, SI.METER));
		List<PVector> fuselageSideCurveBack = fuselage.getUniqueValuesYZSideRCurve(
				Amount.valueOf(trailingEdgeRoot[0] + backLengthFactor*rootAirfoilChord, SI.METER));
		
		double[] fuselageTopPoint = new double[] {
				fuselageSideCurveMiddle.get(0).x,
				fuselageSideCurveMiddle.get(0).y,
				fuselageSideCurveMiddle.get(0).z
		};		
		double[] fuselageMaximumYPointFront = fuselageSideCurveFront.stream()
					.map(pv -> new double[] {pv.x, pv.y, pv.z})
					.max(Comparator.comparing(coord -> coord[1])).get();
		double[] fuselageMaximumYPointBack = fuselageSideCurveBack.stream()
					.map(pv -> new double[] {pv.x, pv.y, pv.z})
					.max(Comparator.comparing(coord -> coord[1])).get();
		
		double zMaxAdmissibleFuselageWidth;
		double[] fuselageSidePoint;
		if(fuselageMaximumYPointFront[1] < fuselageMaximumYPointBack[2]) {
			
			zMaxAdmissibleFuselageWidth = fuselageMaximumYPointFront[1];
			fuselageSidePoint = fuselageSideCurveFront.stream()
						.map(pv -> new double[] {pv.x, pv.y, pv.z})
						.filter(coord -> coord[1] > fuselageMaximumYPointFront[1]*sideSizeFactor)
						.max(Comparator.comparing(coord -> coord[2])).get();		
		} else {
			
			zMaxAdmissibleFuselageWidth = fuselageMaximumYPointBack[2];
			fuselageSidePoint = fuselageSideCurveBack.stream()
					.map(pv -> new double[] {pv.x, pv.y, pv.z})
					.filter(coord -> coord[1] > fuselageMaximumYPointBack[1]*sideSizeFactor)
					.max(Comparator.comparing(coord -> coord[2])).get();
		}
		double fairingMaximumWidth = fuselageSidePoint[1];		
		double fairingMinimumHeigth = fuselageSidePoint[2];
		
		List<double[]> sideAirfoilPoints = AircraftUtils.populateCoordinateList(
				fairingMaximumWidth, 
				baseAirfoil, 
				canard
				);
		
		double[] topPointSide = sideAirfoilPoints.stream()
					.max(Comparator.comparing(coord -> coord[2])).get();
		
		double fairingMaximumHeigth = Math.max(topPointRoot[2], topPointSide[2]) + heigthAboveRootFactor*rootAirfoilThickness;
		
		// Create points and curves for sketching (XZ plane)
		OCCUtils.initCADShapeFactory();
		
		CADGeomCurve3D rootAirfoil = OCCUtils.theFactory.newCurve3D(rootAirfoilPoints, false);
		CADGeomCurve3D sideAirfoil = OCCUtils.theFactory.newCurve3D(sideAirfoilPoints, false);
		
		double[] pointA = new double[] {
				fuselageMaximumYPointFront[0], 
				topPointRoot[1], 
				fairingMinimumHeigth
		};
		
		double[] pointB = new double[] {
				topPointRoot[0], 
				topPointRoot[1], 
				fairingMaximumHeigth
		};
		
		double[] pointC = new double[] {
				fuselageMaximumYPointBack[0], 
				topPointRoot[1], 
				fairingMinimumHeigth
		};
		
		double[] pointD = new double[] {
				topPointRoot[0], 
				topPointRoot[1], 
				fairingMinimumHeigth - (fairingMinimumHeigth - zMaxAdmissibleFuselageWidth)*heigthBelowMinimumFactor
		};
		
		double[] pointE = new double[] {
				leadingEdgeRoot[0],
				leadingEdgeRoot[1],
				pointB[2] - (pointB[2] - leadingEdgeRoot[2])*0.15
		};
		
		double[] pointF = new double[] {
				trailingEdgeRoot[0],
				trailingEdgeRoot[1],
				pointB[2] - (pointB[2] - trailingEdgeRoot[2])*0.15
		};
		
		double[] pointA2 = new double[] {
				fuselageMaximumYPointFront[0],
				topPointRoot[1],
				fairingMinimumHeigth + (fuselageSideCurveFront.get(0).z - fairingMinimumHeigth)*heigthAvoveMinimumFactor
		};
		
		double[] pointC2 = new double[] {
				fuselageMaximumYPointBack[0],
				topPointRoot[1],
				fairingMinimumHeigth + (fuselageSideCurveBack.get(0).z - fairingMinimumHeigth)*heigthAvoveMinimumFactor
		};
		
		CADGeomCurve3D upperCurve = OCCUtils.theFactory.newCurve3D(false, pointA2, pointE, pointB, pointF, pointC2);
		CADGeomCurve3D lowerCurve = OCCUtils.theFactory.newCurve3D(false, pointA, pointD, pointC);
			
		// Create points and curves for sketching (XY)
		double[] pointA3 = new double[] {
				pointA[0],
				pointA[1],
				pointA[2] + (pointA2[2] - pointA[2])/2
		};
		
		double[] pointG = new double[] {
				topPointRoot[0],
				fuselageSidePoint[1],
				pointA3[2]
		};
		
		double[] pointH = new double[] {
				leadingEdgeRoot[0],
				fuselageSidePoint[1] - (fuselageSidePoint[1] - topPointRoot[1])*0.01,
				pointA3[2]
		};
		
		double[] pointI = new double[] {
				trailingEdgeRoot[0],
				fuselageSidePoint[1] - (fuselageSidePoint[1] - topPointRoot[1])*0.01,
				pointA3[2]
		};
		
		double[] pointC3 = new double[] {
				pointC[0],
				pointC[1],
				pointC[2] + (pointC2[2] - pointC[2])/2
		};
		
		CADGeomCurve3D sideCurve = OCCUtils.theFactory.newCurve3D(false, pointA3, pointH, pointG, pointI, pointC3);
		
		// Create curves to patch through
		int nUppPnts = 12; // number of profile curves
		upperCurve.discretize(nUppPnts);
		
		List<double[]> upperCurvePoints = ((OCCGeomCurve3D) upperCurve).getDiscretizedCurve().getPoints().stream()
				.map(gp -> new double[] {gp.X(), gp.Y(), gp.Z()})
				.collect(Collectors.toList());
		
		int nLowPnts = 25; // number of points for interpolation
		lowerCurve.discretize(nLowPnts);
		
		List<double[]> lowerCurvePoints = ((OCCGeomCurve3D) lowerCurve).getDiscretizedCurve().getPoints().stream()
				.map(gp -> new double[] {gp.X(), gp.Y(), gp.Z()})
				.collect(Collectors.toList());
		
		double[] lowerCurveXCoords = MyArrayUtils.convertToDoublePrimitive(
				MyArrayUtils.convertListOfDoubleToDoubleArray(
						lowerCurvePoints.stream()
										 .map(a -> a[0])
										 .collect(Collectors.toList())
										 ));
		double[] lowerCurveZCoords = MyArrayUtils.convertToDoublePrimitive(
				MyArrayUtils.convertListOfDoubleToDoubleArray(
						lowerCurvePoints.stream()
									     .map(a -> a[2])
									     .collect(Collectors.toList())
									     ));
		
		int nSidePnts = 25; // number of points for interpolation
		sideCurve.discretize(nSidePnts);
		
		List<double[]> sideCurvePoints = ((OCCGeomCurve3D) sideCurve).getDiscretizedCurve().getPoints().stream()
				.map(gp -> new double[] {gp.X(), gp.Y(), gp.Z()})
				.collect(Collectors.toList());
		
		double[] sideCurveXCoords = MyArrayUtils.convertToDoublePrimitive(
				MyArrayUtils.convertListOfDoubleToDoubleArray(
						sideCurvePoints.stream()
										 .map(a -> a[0])
										 .collect(Collectors.toList())
										 ));
		double[] sideCurveYCoords = MyArrayUtils.convertToDoublePrimitive(
				MyArrayUtils.convertListOfDoubleToDoubleArray(
						sideCurvePoints.stream()
									     .map(a -> a[1])
									     .collect(Collectors.toList())
									     ));
		
		List<CADGeomCurve3D> upperCurves = new ArrayList<>();
		List<CADGeomCurve3D> lowerCurves = new ArrayList<>();
		List<CADGeomCurve3D> sideCurves = new ArrayList<>();
		
		for(int i = 1; i < nUppPnts-1; i++) {
			
			double[] upperCurvePoint = upperCurvePoints.get(i);
			double[] upperCurve2Point = new double[] {
					upperCurvePoint[0],
					MyMathUtils.getInterpolatedValue1DLinear(
							sideCurveXCoords, 
							sideCurveYCoords, 
							upperCurvePoint[0]
							),
					upperCurvePoint[2]
			};
			upperCurves.add(OCCUtils.theFactory.newCurve3D(upperCurvePoint, upperCurve2Point));
			
			double[] lowerCurve2Point = new double[] {
					upperCurvePoint[0],
					MyMathUtils.getInterpolatedValue1DLinear(
							sideCurveXCoords,
							sideCurveYCoords,
							upperCurvePoint[0]
							),
					MyMathUtils.getInterpolatedValue1DLinear(
							lowerCurveXCoords,
							lowerCurveZCoords,
							upperCurvePoint[0]
							),
			};				
			double[] interpolatedLowerCurvePoint = new double[] {
					upperCurvePoint[0],
					upperCurvePoint[1],
					MyMathUtils.getInterpolatedValue1DLinear(
							lowerCurveXCoords,
							lowerCurveZCoords,
							upperCurvePoint[0]
							),
			};
			lowerCurves.add(OCCUtils.theFactory.newCurve3D(lowerCurve2Point, interpolatedLowerCurvePoint));
			
			double[] interpolatedSideCurvePoint = new double[] {
					upperCurvePoint[0],
					MyMathUtils.getInterpolatedValue1DLinear(
							sideCurveXCoords,
							sideCurveYCoords,
							upperCurvePoint[0]
							),
					sideCurvePoints.get(0)[2]
			};		
			sideCurves.add(OCCUtils.theFactory.newCurve3D(
					false, 
					upperCurve2Point, 
					interpolatedSideCurvePoint, 
					lowerCurve2Point
					));
		}

		// Create patches
		OCCShape upperPatch = OCCUtils.makePatchThruSections(
				OCCUtils.theFactory.newVertex(pointA2[0], pointA2[1], pointA2[2]), 
				upperCurves, 
				OCCUtils.theFactory.newVertex(pointC2[0], pointC2[1], pointC2[2])
				);	
		
		OCCShape lowerPatch = OCCUtils.makePatchThruSections(
				OCCUtils.theFactory.newVertex(pointA[0], pointA[1], pointA[2]), 
				lowerCurves, 
				OCCUtils.theFactory.newVertex(pointC[0], pointC[1], pointC[2])
				);	
		
		List<TopoDS_Edge> upperEdges = new ArrayList<>();
		TopExp_Explorer explorerUpp = new TopExp_Explorer(upperPatch.getShape(), TopAbs_ShapeEnum.TopAbs_EDGE);
		while(explorerUpp.More() > 0) {
			upperEdges.add(TopoDS.ToEdge(explorerUpp.Current()));
			explorerUpp.Next();
		}	
		
		List<TopoDS_Edge> lowerEdges = new ArrayList<>();
		TopExp_Explorer explorerLow = new TopExp_Explorer(lowerPatch.getShape(), TopAbs_ShapeEnum.TopAbs_EDGE);
		while(explorerLow.More() > 0) {
			lowerEdges.add(TopoDS.ToEdge(explorerLow.Current()));
			explorerLow.Next();
		}	
		
		OCCShape sidePatch = OCCUtils.makePatchThruSections(
				OCCUtils.theFactory.newCurve3D((CADEdge) OCCUtils.theFactory.newShape(upperEdges.get(1))),
				OCCUtils.theFactory.newCurve3D((CADEdge) OCCUtils.theFactory.newShape(lowerEdges.get(3)))
				);
		
		// Create a shell from adjacent patches
		OCCShell rightShell = (OCCShell) OCCUtils.theFactory.newShellFromAdjacentFaces(
				(CADFace) OCCUtils.theFactory.newShape(upperPatch.getShape()),
				(CADFace) OCCUtils.theFactory.newShape(sidePatch.getShape()),
				(CADFace) OCCUtils.theFactory.newShape(lowerPatch.getShape())
				);
		
		// Apply a fillet to specific edges
		BRepFilletAPI_MakeFillet filletMaker = new BRepFilletAPI_MakeFillet(rightShell.getShape());
		double filletRadius = (pointA2[2] - pointA[2])*0.8;
		
		List<TopoDS_Edge> shellEdges = new ArrayList<>();
		TopExp_Explorer shellExplorer = new TopExp_Explorer(rightShell.getShape(), TopAbs_ShapeEnum.TopAbs_EDGE);
		while(shellExplorer.More() > 0) {
			shellEdges.add(TopoDS.ToEdge(shellExplorer.Current()));
			shellExplorer.Next();
		}
		filletMaker.Add(filletRadius, shellEdges.get(1));
		
		List<TopoDS_Shell> filletShells = new ArrayList<>();
		TopExp_Explorer filletShellExplorer = new TopExp_Explorer(filletMaker.Shape(), TopAbs_ShapeEnum.TopAbs_SHELL);
		while(filletShellExplorer.More() > 0) {
			filletShells.add(TopoDS.ToShell(filletShellExplorer.Current()));
			filletShellExplorer.Next();
		}
		OCCShell rightShellFillet = (OCCShell) OCCUtils.theFactory.newShape(filletShells.get(0));
		
		// Mirroring and creating the solid	
		gp_Trsf mirrorTransform = new gp_Trsf();
		gp_Ax2 mirrorPointPlane = new gp_Ax2(
				new gp_Pnt(0.0, 0.0, 0.0),
				new gp_Dir(0.0, 1.0, 0.0),
				new gp_Dir(1.0, 0.0, 0.0)
				);
		mirrorTransform.SetMirror(mirrorPointPlane);	
		BRepBuilderAPI_Transform mirrorBuilder = new BRepBuilderAPI_Transform(mirrorTransform);
		mirrorBuilder.Perform(rightShellFillet.getShape(), 1);
		OCCShell leftShell = (OCCShell) OCCUtils.theFactory.newShape(mirrorBuilder.Shape());
		
		BRepBuilderAPI_MakeSolid solidMaker = new BRepBuilderAPI_MakeSolid();
		solidMaker.Add(TopoDS.ToShell(rightShellFillet.getShape()));
		solidMaker.Add(TopoDS.ToShell(leftShell.getShape()));
		solidMaker.Build();
		OCCSolid solidFairing = (OCCSolid) OCCUtils.theFactory.newShape(solidMaker.Solid());
		
		// Export shapes to CAD file
		List<OCCShape> shapes = new ArrayList<>();
		
//		shapes.add((OCCShape) ((OCCEdge) rootAirfoil.edge()));
//		shapes.add((OCCShape) ((OCCEdge) sideAirfoil.edge()));
//		shapes.add((OCCShape) ((OCCEdge) upperCurve.edge()));
//		shapes.add((OCCShape) ((OCCEdge) lowerCurve.edge()));
//		shapes.add((OCCShape) ((OCCEdge) sideCurve.edge()));
//		fairingGuideCurves.forEach(crv -> shapes.add((OCCShape) ((OCCEdge) crv.edge())));
//		upperCurves.forEach(crv -> shapes.add((OCCShape) ((OCCEdge) crv.edge())));
//		lowerCurves.forEach(crv -> shapes.add((OCCShape) ((OCCEdge) crv.edge())));
//		sideCurves.forEach(crv -> shapes.add((OCCShape) ((OCCEdge) crv.edge())));
//		fairingGuideCurves.forEach(crv -> shapes.add((OCCShape) ((OCCEdge) crv.edge())));
//		shapes.add(upperPatch);
//		shapes.add(lowerPatch);
//		shapes.add(sidePatch);
//		shapes.add(rightShell);
//		shellEdges.stream().limit(3).forEach(edge -> shapes.add((OCCShape) OCCUtils.theFactory.newShape(edge)));
		shapes.add(solidFairing);
		
		List<OCCShape> fuselageShapes = AircraftUtils.getFuselageCAD(fuselage, 7, 7, true, true, false);
		List<OCCShape> canardShapes = AircraftUtils.getLiftingSurfaceCAD(canard, ComponentEnum.CANARD, 1e-3, false, true, false);
		
		shapes.addAll(fuselageShapes);
		shapes.addAll(canardShapes);
		
		String fileName = "Test25mds.brep";

		if (OCCUtils.write(fileName, shapes))
			System.out.println("========== [main] Output written on file: " + fileName);
		
// ------------------------------------------------------------------------------------------------------------------------------		
// ------------------------------------------------------------------------------------------------------------------------------	
// ------------------------------------------------------------------------------------------------------------------------------
		
		
//		// Importing the aircraft and needed components
//		Aircraft aircraft = AircraftUtils.importAircraft(args);			
//		Fuselage fuselage = aircraft.getFuselage();		
//		LiftingSurface wing = aircraft.getWing();
//		
//		// Getting needed quantities
//		double wingXApex = wing.getXApexConstructionAxes().doubleValue(SI.METER);
//		double wingYApex = wing.getYApexConstructionAxes().doubleValue(SI.METER);
//		double wingZApex = wing.getZApexConstructionAxes().doubleValue(SI.METER);
//		double fuselageXApex = fuselage.getXApexConstructionAxes().doubleValue(SI.METER);
//		double fuselageYApex = fuselage.getYApexConstructionAxes().doubleValue(SI.METER);
//		double fuselageZApex = fuselage.getZApexConstructionAxes().doubleValue(SI.METER);
//		double fuselageCylinderWidth = fuselage.getSectionCylinderWidth().doubleValue(SI.METER);
//		
//		double rootChord = wing.getLiftingSurfaceCreator().getChordsBreakPoints().get(0).doubleValue(SI.METER);
//		double secondChord = wing.getLiftingSurfaceCreator().getChordAtYActual(fuselageCylinderWidth/2);
//		
//		Airfoil baseRootAirfoil = wing.getLiftingSurfaceCreator().getAirfoilList().get(0);
//		
//		// Creating points for the fairing profile
//		List<double[]> rootAirfoil = AircraftUtils.populateCoordinateList(
//				wingYApex, 
//				baseRootAirfoil, 
//				wing
//				);
//		
//		List<double[]> secondAirfoil = AircraftUtils.populateCoordinateList(
//				wingYApex + fuselageCylinderWidth/2, 
//				baseRootAirfoil, 
//				wing
//				);
//		
//		double[] highestPointRoot = rootAirfoil.stream()
//				.max(Comparator.comparing(coord -> coord[2])).get();
//		double[] highestPointSecond = secondAirfoil.stream()
//				.max(Comparator.comparing(coord -> coord[2])).get();
//			
//		System.out.println(Arrays.toString(highestPointRoot) + ", " + Arrays.toString(highestPointSecond));
//		
//		double rootAirfoilXLE = rootAirfoil.stream()
//				.map(coord -> coord[0])
//				.min(Comparator.comparing(x -> x)).get();
//		double rootAirfoilXTE = rootAirfoil.stream()
//				.map(coord -> coord[0])
//				.max(Comparator.comparing(x -> x)).get();
//		
//		double secondAirfoilXLE = secondAirfoil.stream()
//				.map(coord -> coord[0])
//				.min(Comparator.comparing(x -> x)).get();
//		double secondAirfoilXTE = secondAirfoil.stream()
//				.map(coord -> coord[0])
//				.max(Comparator.comparing(x -> x)).get();
//		
//		System.out.println("[" + rootAirfoilXLE + ", " + rootAirfoilXTE + "]");
//		System.out.println("[" + secondAirfoilXLE + ", " + secondAirfoilXTE + "]");
//		
//		PVector pVectorASecond = fuselage.getUniqueValuesYZSideRCurve(
//				Amount.valueOf(rootAirfoilXLE - 1.5*rootChord, SI.METER)).stream()
//				.max(Comparator.comparing(vec -> vec.y)).get();
//		PVector pVectorBSecond = fuselage.getUniqueValuesYZSideRCurve(
//				Amount.valueOf(rootAirfoilXTE + 1.0*rootChord, SI.METER)).stream()
//				.max(Comparator.comparing(vec -> vec.y)).get();
//		double[] pointASecond = new double[] {
//				pVectorASecond.x,
//				pVectorASecond.y,
//				pVectorASecond.z
//		};
//		double[] pointBSecond = new double[] {
//				pVectorBSecond.x,
//				pVectorBSecond.y,
//				pVectorBSecond.z
//		};
//		
//		double[] pointARoot = new double[] {
//				pointASecond[0],
//				fuselageYApex,
//				pointASecond[2]
//		};
//		double[] pointBRoot = new double[] {
//				pointBSecond[0],
//				fuselageYApex,
//				pointBSecond[2]
//		};
//		
//		// Creating tangent vectors for the fairing profile
//		double tangentARadiansAngle = 55/(57.3); 
//		double tangentBRadiansAngle = -55/(57.3);
//		
//		double[] airfoilTangent = new double[] {1.0, 0.0, 0.0};
//		double[] pointATangent = new double[] {
//				Math.cos(tangentARadiansAngle), 
//				0.0, 
//				Math.sin(tangentARadiansAngle)
//		};
//		double[] pointBTangent = new double[] {
//				Math.cos(tangentBRadiansAngle), 
//				0.0, 
//				Math.sin(tangentBRadiansAngle)
//		};
//		
//		// Creating curves for the fairing profile
//		OCCUtils.initCADShapeFactory();
//		
//		CADGeomCurve3D rootAirfoilCurve = OCCUtils.theFactory.newCurve3D(rootAirfoil, false);
//		CADGeomCurve3D secondAirfoilCurve = OCCUtils.theFactory.newCurve3D(secondAirfoil, false);
//		
//		List<double[]> curve1RootPoints = new ArrayList<>();
//		curve1RootPoints.add(pointARoot);
//		curve1RootPoints.add(highestPointRoot);
//		CADGeomCurve3D curve1Root = OCCUtils.theFactory.newCurve3D(
//				curve1RootPoints, 
//				false, 
//				pointATangent, 
//				airfoilTangent,
//				false
//				);	
//		List<double[]> curve2RootPoints = new ArrayList<>();
//		curve2RootPoints.add(highestPointRoot);
//		curve2RootPoints.add(pointBRoot);
//		CADGeomCurve3D curve2Root = OCCUtils.theFactory.newCurve3D(
//				curve2RootPoints, 
//				false, 
//				airfoilTangent, 
//				pointBTangent,
//				false
//				);
//		
//		List<double[]> curve1SecondPoints = new ArrayList<>();
//		curve1SecondPoints.add(pointASecond);
//		curve1SecondPoints.add(highestPointSecond);
//		CADGeomCurve3D curve1Second = OCCUtils.theFactory.newCurve3D(
//				curve1SecondPoints, 
//				false, 
//				pointATangent, 
//				airfoilTangent,
//				false
//				);	
//		List<double[]> curve2SecondPoints = new ArrayList<>();
//		curve2SecondPoints.add(highestPointSecond);
//		curve2SecondPoints.add(pointBSecond);
//		CADGeomCurve3D curve2Second = OCCUtils.theFactory.newCurve3D(
//				curve2SecondPoints, 
//				false, 
//				airfoilTangent, 
//				pointBTangent,
//				false
//				);
//		
//		CADGeomCurve3D curveBARoot = OCCUtils.theFactory.newCurve3D(pointBRoot, pointARoot);
//		CADGeomCurve3D curveBASecond = OCCUtils.theFactory.newCurve3D(pointBSecond, pointASecond);
//		
//		// Creating shell from curves
//		OCCShape upperSurface1 = OCCUtils.makePatchThruSections(curve1Root, curve1Second);
//		OCCShape upperSurface2 = OCCUtils.makePatchThruSections(curve2Root, curve2Second);
//		OCCShape lowerSurface = OCCUtils.makePatchThruSections(curveBARoot, curveBASecond);
//		OCCShape sideSurface = (OCCShape) OCCUtils.makeFilledFace(curveBASecond, curve1Second, curve2Second);
//		
//		OCCShell rightShell = (OCCShell) OCCUtils.theFactory.newShellFromAdjacentFaces(
//				(CADFace) OCCUtils.theFactory.newShape(upperSurface1.getShape()),
//				(CADFace) OCCUtils.theFactory.newShape(upperSurface2.getShape()),
//				(CADFace) OCCUtils.theFactory.newShape(lowerSurface.getShape()),
//				(CADFace) OCCUtils.theFactory.newShape(sideSurface.getShape())
//				);
//		
//		// Testing fillet capabilities
//		BRepFilletAPI_MakeFillet filletMaker = new BRepFilletAPI_MakeFillet(rightShell.getShape());
//		
//		TopExp_Explorer explorer = new TopExp_Explorer(rightShell.getShape(), TopAbs_ShapeEnum.TopAbs_EDGE);
//		while(explorer.More() > 0) {
//			filletMaker.Add(rootChord/10, TopoDS.ToEdge(explorer.Current()));
//			explorer.Next();
//		}
//		System.out.println(filletMaker.Shape().ShapeType().equals(TopAbs_ShapeEnum.TopAbs_COMPOUND));
//		List<TopoDS_Shell> rightFilletedShells = new ArrayList<>();
//		TopoDS_Shape rightFilletedCompound = filletMaker.Shape();
//		TopExp_Explorer exp = new TopExp_Explorer(rightFilletedCompound, TopAbs_ShapeEnum.TopAbs_SHELL);
//		while(exp.More() > 0) {
//			rightFilletedShells.add(TopoDS.ToShell(exp.Current()));
//			exp.Next();
//		}
//		System.out.println(rightFilletedShells.size());
//		OCCShell rightShellFilleted = (OCCShell) OCCUtils.theFactory.newShape(rightFilletedShells.get(0));
//		
//		// Creating the solid	
//		gp_Trsf mirrorTransform = new gp_Trsf();
//		gp_Ax2 mirrorPointPlane = new gp_Ax2(
//				new gp_Pnt(0.0, 0.0, 0.0),
//				new gp_Dir(0.0, 1.0, 0.0),
//				new gp_Dir(1.0, 0.0, 0.0)
//				);
//		mirrorTransform.SetMirror(mirrorPointPlane);	
//		BRepBuilderAPI_Transform mirrorBuilder = new BRepBuilderAPI_Transform(mirrorTransform);
////		mirrorBuilder.Perform(rightShell.getShape(), 1);
//		mirrorBuilder.Perform(rightShellFilleted.getShape(), 1);
//		OCCShell leftShell = (OCCShell) OCCUtils.theFactory.newShape(mirrorBuilder.Shape());
//		
//		BRepBuilderAPI_MakeSolid solidMaker = new BRepBuilderAPI_MakeSolid();
////		solidMaker.Add(TopoDS.ToShell(rightShell.getShape()));
//		solidMaker.Add(TopoDS.ToShell(rightShellFilleted.getShape()));
//		solidMaker.Add(TopoDS.ToShell(leftShell.getShape()));
//		solidMaker.Build();
//		OCCSolid solidFairing = (OCCSolid) OCCUtils.theFactory.newShape(solidMaker.Solid());
//		
//		// Export shapes
//		List<OCCShape> shapes = new ArrayList<>();
//		
////		shapes.add((OCCEdge) ((OCCGeomCurve3D) curve1Root).edge());
////		shapes.add((OCCEdge) ((OCCGeomCurve3D) curve2Root).edge());
////		shapes.add((OCCEdge) ((OCCGeomCurve3D) curve1Second).edge());
////		shapes.add((OCCEdge) ((OCCGeomCurve3D) curve2Second).edge());
////		shapes.add((OCCEdge) ((OCCGeomCurve3D) rootAirfoilCurve).edge());
////		shapes.add((OCCEdge) ((OCCGeomCurve3D) secondAirfoilCurve).edge());
//		
//		shapes.add(solidFairing);
//		
////		shapes.add(rightShellFilleted);
//		
////		String fileName = "Test25mds.brep";
////		
////		if (OCCUtils.write(fileName, shapes))
////			System.out.println("========== [main] Output written on file: " + fileName);
//		
//		List<OCCShape> fuselageShapes = AircraftUtils.getFuselageCAD(fuselage, 7, 7, true, true, false);
//		List<OCCShape> wingShapes = AircraftUtils.getLiftingSurfaceCAD(wing, ComponentEnum.WING, 1e-3, false, true, false);
//		
//		shapes.addAll(fuselageShapes);
//		shapes.addAll(wingShapes);
//		
//		AircraftUtils.getAircraftSolidFile(shapes, "Test25mds", FileExtension.STEP);

		
// ------------------------------------------------------------------------------------------------------------------------------		
// ------------------------------------------------------------------------------------------------------------------------------	
// ------------------------------------------------------------------------------------------------------------------------------
		
		
//		PVector highestPointFuselageA = fuselage.getFuselageCreator().getUniqueValuesYZSideRCurve(
//				Amount.valueOf(rootAirfoilXLE - 1.5*rootChord, SI.METER)).get(0);		
//		PVector highestPointFuselageB = fuselage.getFuselageCreator().getUniqueValuesYZSideRCurve(
//				Amount.valueOf(rootAirfoilXTE + 1.0*rootChord, SI.METER)).get(0);
		
//		PVector pointASecond = new PVector(
//				(float) (secondAirfoilXLE - 1.5*secondChord),
//				(float) fuselageCylinderWidth/2,
//				highestPointFuselageA.z
//				);
//		PVector pointBSecond = new PVector(
//				(float) (secondAirfoilXTE + 1.0*secondChord),
//				(float) fuselageCylinderWidth/2,
//				highestPointFuselageA.z
//				);
		
//		PVector pointDSecond = fuselage.getFuselageCreator().getUniqueValuesYZSideRCurve(
//				Amount.valueOf(rootAirfoilXLE - 1.5*rootChord, SI.METER)).stream()
//				.max(Comparator.comparing(vec -> vec.y)).get();
//		PVector pointCSecond = fuselage.getFuselageCreator().getUniqueValuesYZSideRCurve(
//				Amount.valueOf(rootAirfoilXTE + 1.0*rootChord, SI.METER)).stream()
//				.max(Comparator.comparing(vec -> vec.y)).get();
//		
//		PVector pointDRoot = new PVector(
//				highestPointFuselageA.x,
//				highestPointFuselageA.y,
//				pointDSecond.z
//				);
//		PVector pointCRoot = new PVector(
//				highestPointFuselageB.x,
//				highestPointFuselageB.y,
//				pointCSecond.z
//				);
		
//		System.out.println(highestPointFuselageA.toString());
//		System.out.println(highestPointFuselageB.toString());
//		System.out.println(pointASecond.toString());
//		System.out.println(pointBSecond.toString());
		
		// Creating tangent vectors for the fairing profile
//		PVector horTangent = new PVector(1, 0, 0);
		
		// Creating curves for the fairing profile
//		OCCUtils.initCADShapeFactory();
		
//		List<double[]> pointsCurve1Root = new ArrayList<>();
//		pointsCurve1Root.add(new double[] {highestPointFuselageA.x, highestPointFuselageA.y, highestPointFuselageA.z});
//		pointsCurve1Root.add(highestPointRoot);
//		List<double[]> pointsCurve2Root = new ArrayList<>();
//		pointsCurve2Root.add(highestPointRoot);
//		pointsCurve2Root.add(new double[] {highestPointFuselageB.x, highestPointFuselageB.y, highestPointFuselageB.z});
//		
//		List<double[]> pointsCurve1Second = new ArrayList<>();
//		pointsCurve1Second.add(new double[] {pointASecond.x, pointASecond.y, pointASecond.z});
//		pointsCurve1Second.add(highestPointSecond);
//		List<double[]> pointsCurve2Second = new ArrayList<>();
//		pointsCurve2Second.add(highestPointSecond);
//		pointsCurve2Second.add(new double[] {pointBSecond.x, pointBSecond.y, pointBSecond.z});
	
//		CADGeomCurve3D curve1Root = OCCUtils.theFactory.newCurve3D(
//				pointsCurve1Root, 
//				false, 
//				new double[] {horTangent.x, horTangent.y, horTangent.z}, 
//				new double[] {horTangent.x, horTangent.y, horTangent.z}, 
//				false
//				);		
//		CADGeomCurve3D curve2Root = OCCUtils.theFactory.newCurve3D(
//				pointsCurve2Root, 
//				false, 
//				new double[] {horTangent.x, horTangent.y, horTangent.z}, 
//				new double[] {horTangent.x, horTangent.y, horTangent.z}, 
//				false
//				);
		
//		CADGeomCurve3D curve1Second = OCCUtils.theFactory.newCurve3D(
//				pointsCurve1Second, 
//				false, 
//				new double[] {horTangent.x, horTangent.y, horTangent.z}, 
//				new double[] {horTangent.x, horTangent.y, horTangent.z}, 
//				false
//				);		
//		CADGeomCurve3D curve2Second = OCCUtils.theFactory.newCurve3D(
//				pointsCurve2Second, 
//				false, 
//				new double[] {horTangent.x, horTangent.y, horTangent.z}, 
//				new double[] {horTangent.x, horTangent.y, horTangent.z}, 
//				false
//				);
		
//		CADGeomCurve3D rootAirfoilCurve = OCCUtils.theFactory.newCurve3D(rootAirfoil, false);
//		CADGeomCurve3D secondAirfoilCurve = OCCUtils.theFactory.newCurve3D(secondAirfoil, false);
		
//		List<double[]> pointsCurveDARoot = new ArrayList<>();
//		pointsCurveDARoot.add(new double[] {pointDRoot.x, pointDRoot.y, pointDRoot.z});
//		pointsCurveDARoot.add(new double[] {highestPointFuselageA.x, highestPointFuselageA.y, highestPointFuselageA.z});
//		List<double[]> pointsCurveCBRoot = new ArrayList<>();
//		pointsCurveCBRoot.add(new double[] {pointCRoot.x, pointCRoot.y, pointCRoot.z});
//		pointsCurveCBRoot.add(new double[] {highestPointFuselageB.x, highestPointFuselageB.y, highestPointFuselageB.z});
//		List<double[]> pointsCurveCDRoot = new ArrayList<>();
//		pointsCurveCDRoot.add(new double[] {pointCRoot.x, pointCRoot.y, pointCRoot.z});
//		pointsCurveCDRoot.add(new double[] {pointDRoot.x, pointDRoot.y, pointDRoot.z});
		
//		List<double[]> pointsCurveDASecond = new ArrayList<>();
//		pointsCurveDASecond.add(new double[] {pointDSecond.x, pointDSecond.y, pointDSecond.z});
//		pointsCurveDASecond.add(new double[] {pointASecond.x, pointASecond.y, pointASecond.z});
//		List<double[]> pointsCurveCBSecond = new ArrayList<>();
//		pointsCurveCBSecond.add(new double[] {pointCSecond.x, pointCSecond.y, pointCSecond.z});
//		pointsCurveCBSecond.add(new double[] {pointBSecond.x, pointBSecond.y, pointBSecond.z});
//		List<double[]> pointsCurveCDSecond = new ArrayList<>();
//		pointsCurveCDSecond.add(new double[] {pointCSecond.x, pointCSecond.y, pointCSecond.z});
//		pointsCurveCDSecond.add(new double[] {pointDSecond.x, pointDSecond.y, pointDSecond.z});
		
//		CADGeomCurve3D curveDARoot = OCCUtils.theFactory.newCurve3D(pointsCurveDARoot, false);
//		CADGeomCurve3D curveCBRoot = OCCUtils.theFactory.newCurve3D(pointsCurveCBRoot, false);
//		CADGeomCurve3D curveCDRoot = OCCUtils.theFactory.newCurve3D(pointsCurveCDRoot, false);
		
//		CADGeomCurve3D curveDASecond = OCCUtils.theFactory.newCurve3D(pointsCurveDASecond, false);
//		CADGeomCurve3D curveCBSecond = OCCUtils.theFactory.newCurve3D(pointsCurveCBSecond, false);
//		CADGeomCurve3D curveCDSecond = OCCUtils.theFactory.newCurve3D(pointsCurveCDSecond, false);
		
		// Creating shell from curves
//		OCCShape upperSurfaceFront = OCCUtils.makePatchThruSections(curve1Root, curve1Second);
//		OCCShape upperSurfaceBack = OCCUtils.makePatchThruSections(curve2Root, curve2Second);
//		OCCShape frontSurface = OCCUtils.makePatchThruSections(curveDARoot, curveDASecond);
//		OCCShape backSurface = OCCUtils.makePatchThruSections(curveCBRoot, curveCBSecond);
//		OCCShape lowerSurface = OCCUtils.makePatchThruSections(curveCDRoot, curveCDSecond);
//		
//		OCCShape sideSurface = (OCCShape) OCCUtils.makeFilledFace(
//				curveDASecond,
//				curve1Second,
//				curve2Second,
//				curveCBSecond,
//				curveCDSecond
//				);
//		
//		OCCShell rightShell = (OCCShell) OCCUtils.theFactory.newShellFromAdjacentFaces(
//				(CADFace) OCCUtils.theFactory.newShape(upperSurfaceFront.getShape()),
//				(CADFace) OCCUtils.theFactory.newShape(upperSurfaceBack.getShape()),
//				(CADFace) OCCUtils.theFactory.newShape(frontSurface.getShape()),
//				(CADFace) OCCUtils.theFactory.newShape(backSurface.getShape()),
//				(CADFace) OCCUtils.theFactory.newShape(lowerSurface.getShape()),
//				(CADFace) OCCUtils.theFactory.newShape(sideSurface.getShape())
//				);
		
		// Creating solid from shell
//		gp_Trsf mirrorTransform = new gp_Trsf();
//		gp_Ax2 mirrorPointPlane = new gp_Ax2(
//				new gp_Pnt(0.0, 0.0, 0.0),
//				new gp_Dir(0.0, 1.0, 0.0), // Y direction normal to reflection plane XZ
//				new gp_Dir(1.0, 0.0, 0.0)
//				);
//		mirrorTransform.SetMirror(mirrorPointPlane);	
//		BRepBuilderAPI_Transform mirrorBuilder = new BRepBuilderAPI_Transform(mirrorTransform);
//		mirrorBuilder.Perform(rightShell.getShape(), 1);
//		OCCShell leftShell = (OCCShell) OCCUtils.theFactory.newShape(mirrorBuilder.Shape());
//		
//		BRepBuilderAPI_MakeSolid solidMaker = new BRepBuilderAPI_MakeSolid();
//		solidMaker.Add(TopoDS.ToShell(rightShell.getShape()));
//		solidMaker.Add(TopoDS.ToShell(leftShell.getShape()));
//		solidMaker.Build();
//		OCCSolid solidFairing = (OCCSolid) OCCUtils.theFactory.newShape(solidMaker.Solid());
		
		// Export shapes
//		List<OCCShape> shapes = new ArrayList<>();
		
//		shapes.add((OCCShape) ((OCCGeomCurve3D) curve1Root).edge());
//		shapes.add((OCCShape) ((OCCGeomCurve3D) curve2Root).edge());
//		shapes.add((OCCShape) ((OCCGeomCurve3D) curve1Second).edge());
//		shapes.add((OCCShape) ((OCCGeomCurve3D) curve2Second).edge());
//		shapes.add((OCCShape) ((OCCGeomCurve3D) rootAirfoilCurve).edge());
//		shapes.add((OCCShape) ((OCCGeomCurve3D) secondAirfoilCurve).edge());
//		shapes.add((OCCShape) ((OCCGeomCurve3D) curveDARoot).edge());
//		shapes.add((OCCShape) ((OCCGeomCurve3D) curveCBRoot).edge());
//		shapes.add((OCCShape) ((OCCGeomCurve3D) curveCDRoot).edge());
//		shapes.add((OCCShape) ((OCCGeomCurve3D) curveDASecond).edge());
//		shapes.add((OCCShape) ((OCCGeomCurve3D) curveCBSecond).edge());
//		shapes.add((OCCShape) ((OCCGeomCurve3D) curveCDSecond).edge());
		
//		String fileName = "Test25mds.brep";
//		
//		if (OCCUtils.write(fileName, shapes))
//			System.out.println("========== [main] Output written on file: " + fileName);
		
//		shapes.add(upperSurfaceFront);
//		shapes.add(upperSurfaceBack);
//		shapes.add(frontSurface);
//		shapes.add(backSurface);
//		shapes.add(lowerSurface);
//		shapes.add(sideSurface);
		
//		shapes.add(rightShell);
//		shapes.add(leftShell);
		
//		shapes.add(solidFairing);
		
//		List<OCCShape> fuselageShapes = AircraftUtils.getFuselageCAD(fuselage, 7, 7, true, true, false);
//		List<OCCShape> wingShapes = AircraftUtils.getLiftingSurfaceCAD(wing, ComponentEnum.WING, 1e-3, false, true, false);
//		
//		shapes.addAll(fuselageShapes);
//		shapes.addAll(wingShapes);
//		
//		AircraftUtils.getAircraftSolidFile(shapes, "Test25mds", FileExtension.STEP);
	}
}<|MERGE_RESOLUTION|>--- conflicted
+++ resolved
@@ -55,32 +55,6 @@
 		System.out.println("JPADCADSandbox Test");
 		System.out.println("-------------------");
 		
-<<<<<<< HEAD
-		// Importing the aircraft and needed components
-		Aircraft aircraft = AircraftUtils.importAircraft(args);			
-		Fuselage fuselage = aircraft.getFuselage();		
-		LiftingSurface wing = aircraft.getWing();
-		
-		// Getting needed variables
-		double wingXApex = wing.getXApexConstructionAxes().doubleValue(SI.METER);
-		double wingYApex = wing.getYApexConstructionAxes().doubleValue(SI.METER);
-		double wingZApex = wing.getZApexConstructionAxes().doubleValue(SI.METER);
-		double fuselageXApex = fuselage.getXApexConstructionAxes().doubleValue(SI.METER);
-		double fuselageYApex = fuselage.getYApexConstructionAxes().doubleValue(SI.METER);
-		double fuselageZApex = fuselage.getZApexConstructionAxes().doubleValue(SI.METER);
-		double fuselageCylinderWidth = fuselage.getSectionCylinderWidth().doubleValue(SI.METER);
-		
-		double rootChord = wing.getChordsBreakPoints().get(0).doubleValue(SI.METER);
-		double secondChord = wing.getChordAtYActual(fuselageCylinderWidth/2);
-		
-		Airfoil baseRootAirfoil = wing.getAirfoilList().get(0);
-		
-		// Creating points for the fairing profile
-		List<double[]> rootAirfoil = AircraftUtils.populateCoordinateList(
-				wingYApex, 
-				baseRootAirfoil, 
-				wing
-=======
 		// Import the aircraft
 		Aircraft aircraft = AircraftUtils.importAircraft(args);
 		Fuselage fuselage = aircraft.getFuselage();
@@ -100,16 +74,15 @@
 		double liftingSurfaceYApex = canard.getYApexConstructionAxes().doubleValue(SI.METER);
 		double liftingSurfaceZApex = canard.getZApexConstructionAxes().doubleValue(SI.METER);
 		
-		Airfoil baseAirfoil = canard.getLiftingSurfaceCreator().getAirfoilList().get(0);
-		
-		double rootAirfoilChord = canard.getLiftingSurfaceCreator().getChordAtYActual(liftingSurfaceYApex);
+		Airfoil baseAirfoil = canard.getAirfoilList().get(0);
+		
+		double rootAirfoilChord = canard.getChordAtYActual(liftingSurfaceYApex);
 		double rootAirfoilThickness = baseAirfoil.getThicknessToChordRatio()*rootAirfoilChord;
 		
 		List<double[]> rootAirfoilPoints = AircraftUtils.populateCoordinateList(
 				liftingSurfaceYApex, 
 				baseAirfoil, 
 				canard
->>>>>>> d1f71457
 				);
 				
 		double[] topPointRoot = rootAirfoilPoints.stream()
